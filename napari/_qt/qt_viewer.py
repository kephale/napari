--- conflicted
+++ resolved
@@ -22,12 +22,8 @@
 from ..errors import MultipleReaderError, ReaderPluginError
 from ..layers.base.base import Layer
 from ..plugins import _npe2
-<<<<<<< HEAD
+from ..settings import get_settings
 from ..utils import config, perf, resize_dask_cache
-=======
-from ..settings import get_settings
-from ..utils import config, perf
->>>>>>> 31ee2368
 from ..utils._proxies import ReadOnlyWrapper
 from ..utils.action_manager import action_manager
 from ..utils.colormaps.standardize_color import transform_color
@@ -291,13 +287,15 @@
         # bind shortcuts stored in settings last.
         self._bind_shortcuts()
 
-<<<<<<< HEAD
         # set dask preferences from settings.
 
         settings = get_settings()
         self._update_dask_settings(settings.application.dask)
 
         settings.application.events.dask.connect(self._update_dask_settings)
+
+        for layer in self.viewer.layers:
+            self._add_layer(layer)
 
     def _update_dask_settings(self, dask_setting=None):
         """Update dask cache to match settings."""
@@ -308,9 +306,6 @@
             enabled = dask_setting['enabled']
             size = dask_setting['cache']
             resize_dask_cache(int(enabled) * size * 1e6)
-=======
-        for layer in self.viewer.layers:
-            self._add_layer(layer)
 
     @property
     def controls(self) -> QtLayerControlsContainer:
@@ -406,7 +401,6 @@
         """enable status on canvas enter"""
         self.viewer.status = "Ready"
         self.viewer.mouse_over_canvas = True
->>>>>>> 31ee2368
 
     def _ensure_connect(self):
         # lazy load console
