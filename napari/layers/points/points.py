--- conflicted
+++ resolved
@@ -247,7 +247,7 @@
         Shading mode.
     antialiasing: float
         Amount of antialiasing in canvas pixels.
-    canvas_size_limits : tuple of float
+    canvas_size_limit : tuple of float
         Lower and upper limits for the size of points in canvas pixels.
     shown : 1-D array of bool
         Whether each point is shown.
@@ -316,7 +316,7 @@
         property_choices=None,
         experimental_clipping_planes=None,
         shading='none',
-        canvas_size_limits=(2, 10000),
+        canvas_size_limits=(0, 10000),
         antialiasing=1,
         shown=True,
     ):
@@ -771,20 +771,14 @@
     def edge_width(
         self, edge_width: Union[int, float, np.ndarray, list]
     ) -> None:
-<<<<<<< HEAD
+
+        # broadcast to np.array
         edge_width = np.broadcast_to(
             edge_width, self._points_data.shape[0]
         ).copy()
-        if self.edge_width_is_relative and np.any(
-            (edge_width > 1) | (edge_width < 0)
-        ):
-=======
-        # broadcast to np.array
-        edge_width = np.broadcast_to(edge_width, self.data.shape[0]).copy()
 
         # edge width cannot be negative
         if np.any(edge_width < 0):
->>>>>>> 8bb7e78f
             raise ValueError(
                 trans._(
                     'All edge_width must be > 0',
@@ -1837,25 +1831,55 @@
         """Removes selected points if any."""
         raise NotImplementedError
 
-    def _move(self, index, coord):
-        """Moves points relative drag start location.
+    def _set_drag_start(
+        self,
+        selection_indices: Sequence[int],
+        position: Sequence[Union[int, float]],
+        center_by_data: bool = True,
+    ) -> None:
+        """Store the initial position at the start of a drag event.
 
         Parameters
         ----------
-        index : list
-            Integer indices of points to move
-        coord : tuple
-            Coordinates to move points to
-        """
-        if len(index) > 0:
-            index = list(index)
+        selection_indices : set of int
+            integer indices of selected data used to index into self.data
+        position : Sequence of numbers
+            position of the drag start in data coordinates.
+        center_by_data: bool
+            Center the drag start based on the selected data.
+            Used for modifier drag_box selection.
+        """
+        selection_indices = list(selection_indices)
+        dims_displayed = list(self._dims_displayed)
+        if self._drag_start is None:
+            self._drag_start = np.array(position, dtype=float)[dims_displayed]
+            if len(selection_indices) > 0 and center_by_data:
+                center = self._points_data[
+                    np.ix_(selection_indices, dims_displayed)
+                ].mean(axis=0)
+                self._drag_start -= center
+
+    def _move(
+        self,
+        selection_indices: Sequence[int],
+        position: Sequence[Union[int, float]],
+    ) -> None:
+        """Move points relative to drag start location.
+
+        Parameters
+        ----------
+        selection_indices : Sequence[int]
+            Integer indices of points to move in self.data
+        position : tuple
+            Position to move points to in data coordinates.
+        """
+        if len(selection_indices) > 0:
+            selection_indices = list(selection_indices)
             disp = list(self._dims_displayed)
-            ixgrid = np.ix_(index, disp)
+            ixgrid = np.ix_(selection_indices, disp)
+            self._set_drag_start(selection_indices, position)
             center = self._points_data[ixgrid].mean(axis=0)
-            coord = np.asarray(coord)
-            if self._drag_start is None:
-                self._drag_start = coord[disp] - center
-            shift = coord[disp] - center - self._drag_start
+            shift = np.array(position)[disp] - center - self._drag_start
             self._move_points(ixgrid, shift)
             self.refresh()
         self.events.data(value=self.data)
@@ -1877,13 +1901,13 @@
 
     def get_status(
         self,
-        position,
+        position: Optional[Tuple] = None,
         *,
         view_direction: Optional[np.ndarray] = None,
         dims_displayed: Optional[List[int]] = None,
         world: bool = False,
-    ) -> str:
-        """Status message of the data at a coordinate position.
+    ) -> dict:
+        """Status message information of the data at a coordinate position.
 
         Parameters
         ----------
@@ -1901,18 +1925,25 @@
 
         Returns
         -------
-        msg : string
-            String containing a message that can be used as a status update.
-        """
-        value = self.get_value(
-            position,
-            view_direction=view_direction,
-            dims_displayed=dims_displayed,
-            world=world,
-        )
-        msg = generate_layer_status(self.name, position, value)
-
-        # if this labels layer has properties
+        source_info : dict
+            Dict containing information that can be used in a status update.
+        """
+        if position is not None:
+            value = self.get_value(
+                position,
+                view_direction=view_direction,
+                dims_displayed=dims_displayed,
+                world=world,
+            )
+        else:
+            value = None
+
+        source_info = self._get_source_info()
+        source_info['coordinates'] = generate_layer_coords_status(
+            position, value
+        )
+
+        # if this points layer has properties
         properties = self._get_properties(
             position,
             view_direction=view_direction,
@@ -1920,9 +1951,9 @@
             world=world,
         )
         if properties:
-            msg += "; " + ", ".join(properties)
-
-        return msg
+            source_info['coordinates'] += "; " + ", ".join(properties)
+
+        return source_info
 
     def _get_tooltip_text(
         self,
@@ -2005,9 +2036,9 @@
         text=None,
         symbol='o',
         size=10,
-        edge_width=0.1,
+        edge_width=0.05,
         edge_width_is_relative=True,
-        edge_color='black',
+        edge_color='dimgray',
         edge_color_cycle=None,
         edge_colormap='viridis',
         edge_contrast_limits=None,
@@ -2031,7 +2062,8 @@
         property_choices=None,
         experimental_clipping_planes=None,
         shading='none',
-        experimental_canvas_size_limits=(0, 10000),
+        canvas_size_limits=(0, 10000),
+        antialiasing=1,
         shown=True,
     ):
         if ndim is None and scale is not None:
@@ -2075,7 +2107,8 @@
             property_choices=property_choices,
             experimental_clipping_planes=experimental_clipping_planes,
             shading=shading,
-            experimental_canvas_size_limits=experimental_canvas_size_limits,
+            canvas_size_limits=canvas_size_limits,
+            antialiasing=antialiasing,
             shown=shown,
         )
 
@@ -2128,7 +2161,6 @@
             self.data = np.delete(self.data, index, axis=0)
             self.selected_data = set()
 
-<<<<<<< HEAD
     def add(self, coord):
         """Adds point at coordinate.
 
@@ -2151,61 +2183,6 @@
             Selected coordinates shift
         """
         self.data[ixgrid] += shift
-=======
-    def _move(
-        self,
-        selection_indices: Sequence[int],
-        position: Sequence[Union[int, float]],
-    ) -> None:
-        """Move points relative to drag start location.
-
-        Parameters
-        ----------
-        selection_indices : Sequence[int]
-            Integer indices of points to move in self.data
-        position : tuple
-            Position to move points to in data coordinates.
-        """
-        if len(selection_indices) > 0:
-            selection_indices = list(selection_indices)
-            disp = list(self._dims_displayed)
-            self._set_drag_start(selection_indices, position)
-            center = self.data[np.ix_(selection_indices, disp)].mean(axis=0)
-            shift = np.array(position)[disp] - center - self._drag_start
-            self.data[np.ix_(selection_indices, disp)] = (
-                self.data[np.ix_(selection_indices, disp)] + shift
-            )
-            self.refresh()
-        self.events.data(value=self.data)
->>>>>>> 8bb7e78f
-
-    def _set_drag_start(
-        self,
-        selection_indices: Sequence[int],
-        position: Sequence[Union[int, float]],
-        center_by_data: bool = True,
-    ) -> None:
-        """Store the initial position at the start of a drag event.
-
-        Parameters
-        ----------
-        selection_indices : set of int
-            integer indices of selected data used to index into self.data
-        position : Sequence of numbers
-            position of the drag start in data coordinates.
-        center_by_data: bool
-            Center the drag start based on the selected data.
-            Used for modifier drag_box selection.
-        """
-        selection_indices = list(selection_indices)
-        dims_displayed = list(self._dims_displayed)
-        if self._drag_start is None:
-            self._drag_start = np.array(position, dtype=float)[dims_displayed]
-            if len(selection_indices) > 0 and center_by_data:
-                center = self.data[
-                    np.ix_(selection_indices, dims_displayed)
-                ].mean(axis=0)
-                self._drag_start -= center
 
     def _paste_data(self):
         """Paste any point from clipboard and select them."""
@@ -2363,129 +2340,4 @@
                 ((submask_grids - coords) / radii) ** 2, axis=-1
             )
             mask[np.ix_(*submask_coords)] |= normalized_square_distances <= 1
-        return mask
-
-    def get_status(
-        self,
-        position: Optional[Tuple] = None,
-        *,
-        view_direction: Optional[np.ndarray] = None,
-        dims_displayed: Optional[List[int]] = None,
-        world: bool = False,
-    ) -> dict:
-        """Status message information of the data at a coordinate position.
-
-        # Parameters
-        # ----------
-        # position : tuple
-        #     Position in either data or world coordinates.
-        # view_direction : Optional[np.ndarray]
-        #     A unit vector giving the direction of the ray in nD world coordinates.
-        #     The default value is None.
-        # dims_displayed : Optional[List[int]]
-        #     A list of the dimensions currently being displayed in the viewer.
-        #     The default value is None.
-        # world : bool
-        #     If True the position is taken to be in world coordinates
-        #     and converted into data coordinates. False by default.
-
-        # Returns
-        # -------
-        # source_info : dict
-        #     Dict containing information that can be used in a status update.
-        #"""
-        if position is not None:
-            value = self.get_value(
-                position,
-                view_direction=view_direction,
-                dims_displayed=dims_displayed,
-                world=world,
-            )
-        else:
-            value = None
-
-        source_info = self._get_source_info()
-        source_info['coordinates'] = generate_layer_coords_status(
-            position, value
-        )
-
-        # if this points layer has properties
-        properties = self._get_properties(
-            position,
-            view_direction=view_direction,
-            dims_displayed=dims_displayed,
-            world=world,
-        )
-        if properties:
-            source_info['coordinates'] += "; " + ", ".join(properties)
-
-        return source_info
-
-    def _get_tooltip_text(
-        self,
-        position,
-        *,
-        view_direction: Optional[np.ndarray] = None,
-        dims_displayed: Optional[List[int]] = None,
-        world: bool = False,
-    ):
-        """
-        tooltip message of the data at a coordinate position.
-
-        Parameters
-        ----------
-        position : tuple
-            Position in either data or world coordinates.
-        view_direction : Optional[np.ndarray]
-            A unit vector giving the direction of the ray in nD world coordinates.
-            The default value is None.
-        dims_displayed : Optional[List[int]]
-            A list of the dimensions currently being displayed in the viewer.
-            The default value is None.
-        world : bool
-            If True the position is taken to be in world coordinates
-            and converted into data coordinates. False by default.
-
-        Returns
-        -------
-        msg : string
-            String containing a message that can be used as a tooltip.
-        """
-        return "\n".join(
-            self._get_properties(
-                position,
-                view_direction=view_direction,
-                dims_displayed=dims_displayed,
-                world=world,
-            )
-        )
-
-    def _get_properties(
-        self,
-        position,
-        *,
-        view_direction: Optional[np.ndarray] = None,
-        dims_displayed: Optional[List[int]] = None,
-        world: bool = False,
-    ) -> list:
-        if self.features.shape[1] == 0:
-            return []
-
-        value = self.get_value(
-            position,
-            view_direction=view_direction,
-            dims_displayed=dims_displayed,
-            world=world,
-        )
-        # if the cursor is not outside the image or on the background
-        if value is None or value > self.data.shape[0]:
-            return []
-
-        return [
-            f'{k}: {v[value]}'
-            for k, v in self.features.items()
-            if k != 'index'
-            and len(v) > value
-            and v[value] is not None
-            and not (isinstance(v[value], float) and np.isnan(v[value]))
-        ]+        return mask