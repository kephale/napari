from typing import Tuple

import numpy as np
from vispy.scene.widgets.viewbox import ViewBox

<<<<<<< HEAD
from ...layers import (
    Graph,
=======
from napari._vispy.layers.base import VispyBaseLayer
from napari._vispy.layers.image import VispyImageLayer
from napari._vispy.layers.labels import VispyLabelsLayer
from napari._vispy.layers.points import VispyPointsLayer
from napari._vispy.layers.shapes import VispyShapesLayer
from napari._vispy.layers.surface import VispySurfaceLayer
from napari._vispy.layers.tracks import VispyTracksLayer
from napari._vispy.layers.vectors import VispyVectorsLayer
from napari.layers import (
>>>>>>> 37adbce0
    Image,
    Labels,
    Layer,
    Points,
    Shapes,
    Surface,
    Tracks,
    Vectors,
)
<<<<<<< HEAD
from ...utils.config import async_octree
from ...utils.translations import trans
from ..layers.base import VispyBaseLayer
from ..layers.graph import VispyGraphLayer
from ..layers.image import VispyImageLayer
from ..layers.labels import VispyLabelsLayer
from ..layers.points import VispyPointsLayer
from ..layers.shapes import VispyShapesLayer
from ..layers.surface import VispySurfaceLayer
from ..layers.tracks import VispyTracksLayer
from ..layers.vectors import VispyVectorsLayer
=======
from napari.utils.config import async_octree
from napari.utils.translations import trans
>>>>>>> 37adbce0

layer_to_visual = {
    Graph: VispyGraphLayer,
    Image: VispyImageLayer,
    Labels: VispyLabelsLayer,
    Points: VispyPointsLayer,
    Shapes: VispyShapesLayer,
    Surface: VispySurfaceLayer,
    Vectors: VispyVectorsLayer,
    Tracks: VispyTracksLayer,
}


if async_octree:
    from napari._vispy.experimental.vispy_tiled_image_layer import (
        VispyTiledImageLayer,
    )
    from napari.layers.image.experimental.octree_image import _OctreeImageBase

    # Insert _OctreeImageBase in front so it gets picked over plain Image.
    new_mapping = {_OctreeImageBase: VispyTiledImageLayer}
    new_mapping.update(layer_to_visual)
    layer_to_visual = new_mapping


def create_vispy_layer(layer: Layer) -> VispyBaseLayer:
    """Create vispy visual for a layer based on its layer type.

    Parameters
    ----------
    layer : napari.layers._base_layer.Layer
        Layer that needs its property widget created.

    Returns
    -------
    visual : vispy.scene.visuals.VisualNode
        Vispy visual node
    """
    for layer_type, visual_class in layer_to_visual.items():
        if isinstance(layer, layer_type):
            return visual_class(layer)

    raise TypeError(
        trans._(
            'Could not find VispyLayer for layer of type {dtype}',
            deferred=True,
            dtype=type(layer),
        )
    )


def get_view_direction_in_scene_coordinates(
    view: ViewBox,
    ndim: int,
    dims_displayed: Tuple[int],
) -> np.ndarray:
    """Calculate the unit vector pointing in the direction of the view.

    This is only for 3D viewing, so it returns None when
    len(dims_displayed) == 2.
    Adapted From:
    https://stackoverflow.com/questions/37877592/
        get-view-direction-relative-to-scene-in-vispy/37882984

    Parameters
    ----------
    view : vispy.scene.widgets.viewbox.ViewBox
        The vispy view box object to get the view direction from.
    ndim : int
        The number of dimensions in the full nD dims model.
        This is typically from viewer.dims.ndim
    dims_displayed : Tuple[int]
        The indices of the dims displayed in the viewer.
        This is typically from viewer.dims.displayed.

    Returns
    -------
    view_vector : np.ndarray
        Unit vector in the direction of the view in scene coordinates.
        Axes are ordered zyx. If the viewer is in 2D
        (i.e., len(dims_displayed) == 2), view_vector is None.
    """
    # only return a vector when viewing in 3D
    if len(dims_displayed) == 2:
        return None

    tform = view.scene.transform
    w, h = view.canvas.size

    # get a point at the center of the canvas
    # (homogeneous screen coords)
    screen_center = np.array([w / 2, h / 2, 0, 1])

    # find a point just in front of the center point
    # transform both to world coords and find the vector
    d1 = np.array([0, 0, 1, 0])
    point_in_front_of_screen_center = screen_center + d1
    p1 = tform.imap(point_in_front_of_screen_center)
    p0 = tform.imap(screen_center)
    d2 = p1 - p0

    # in 3D world coordinates
    d3 = d2[0:3]
    d4 = d3 / np.linalg.norm(d3)

    # data are ordered xyz on vispy Volume
    d4 = d4[[2, 1, 0]]
    view_dir_world = np.zeros((ndim,))
    for i, d in enumerate(dims_displayed):
        view_dir_world[d] = d4[i]

    return view_dir_world<|MERGE_RESOLUTION|>--- conflicted
+++ resolved
@@ -3,11 +3,8 @@
 import numpy as np
 from vispy.scene.widgets.viewbox import ViewBox
 
-<<<<<<< HEAD
-from ...layers import (
-    Graph,
-=======
 from napari._vispy.layers.base import VispyBaseLayer
+from napari._vispy.layers.graph import VispyGraphLayer
 from napari._vispy.layers.image import VispyImageLayer
 from napari._vispy.layers.labels import VispyLabelsLayer
 from napari._vispy.layers.points import VispyPointsLayer
@@ -16,7 +13,7 @@
 from napari._vispy.layers.tracks import VispyTracksLayer
 from napari._vispy.layers.vectors import VispyVectorsLayer
 from napari.layers import (
->>>>>>> 37adbce0
+    Graph,
     Image,
     Labels,
     Layer,
@@ -26,22 +23,8 @@
     Tracks,
     Vectors,
 )
-<<<<<<< HEAD
-from ...utils.config import async_octree
-from ...utils.translations import trans
-from ..layers.base import VispyBaseLayer
-from ..layers.graph import VispyGraphLayer
-from ..layers.image import VispyImageLayer
-from ..layers.labels import VispyLabelsLayer
-from ..layers.points import VispyPointsLayer
-from ..layers.shapes import VispyShapesLayer
-from ..layers.surface import VispySurfaceLayer
-from ..layers.tracks import VispyTracksLayer
-from ..layers.vectors import VispyVectorsLayer
-=======
 from napari.utils.config import async_octree
 from napari.utils.translations import trans
->>>>>>> 37adbce0
 
 layer_to_visual = {
     Graph: VispyGraphLayer,
