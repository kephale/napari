import numbers
import warnings
from copy import copy, deepcopy
from itertools import cycle
from typing import TYPE_CHECKING, Dict, List, Optional, Sequence, Tuple, Union

import numpy as np
import pandas as pd
from scipy.stats import gmean

<<<<<<< HEAD
from ...utils.colormaps import Colormap, ValidColormapArg
from ...utils.colormaps.standardize_color import hex_to_name, rgb_to_hex
from ...utils.events import Event
from ...utils.events.custom_types import Array
from ...utils.geometry import project_points_onto_plane, rotate_points
from ...utils.status_messages import generate_layer_coords_status
from ...utils.transforms import Affine
from ...utils.translations import trans
from ..base import Layer, no_op
from ..utils._color_manager_constants import ColorMode
from ..utils._slice_input import _SliceInput
from ..utils.color_manager import ColorManager
from ..utils.color_transformations import ColorType
from ..utils.interactivity_utils import displayed_plane_from_nd_line_segment
from ..utils.layer_utils import (
    _features_to_properties,
    _FeatureTable,
    _unique_element,
=======
from napari.layers.base import Layer, no_op
from napari.layers.points._points_constants import (
    SYMBOL_ALIAS,
    Mode,
    Shading,
    Symbol,
>>>>>>> 87b2ab92
)
from napari.layers.points._points_mouse_bindings import add, highlight, select
from napari.layers.points._points_utils import (
    _create_box_from_corners_3d,
    create_box,
    fix_data_points,
    points_to_squares,
)
<<<<<<< HEAD
from ._slice import _PointSliceRequest, _PointSliceResponse
=======
from napari.layers.utils._color_manager_constants import ColorMode
from napari.layers.utils.color_manager import ColorManager
from napari.layers.utils.color_transformations import ColorType
from napari.layers.utils.interactivity_utils import (
    displayed_plane_from_nd_line_segment,
)
from napari.layers.utils.layer_utils import (
    _features_to_properties,
    _FeatureTable,
    _unique_element,
)
from napari.layers.utils.text_manager import TextManager
from napari.utils.colormaps import Colormap, ValidColormapArg
from napari.utils.colormaps.standardize_color import hex_to_name, rgb_to_hex
from napari.utils.events import Event
from napari.utils.events.custom_types import Array
from napari.utils.geometry import project_points_onto_plane, rotate_points
from napari.utils.status_messages import generate_layer_coords_status
from napari.utils.transforms import Affine
from napari.utils.translations import trans
>>>>>>> 87b2ab92

DEFAULT_COLOR_CYCLE = np.array([[1, 0, 1, 1], [0, 1, 0, 1]])


class Points(Layer):
    """Points layer.

    Parameters
    ----------
    data : array (N, D)
        Coordinates for N points in D dimensions.
    ndim : int
        Number of dimensions for shapes. When data is not None, ndim must be D.
        An empty points layer can be instantiated with arbitrary ndim.
    features : dict[str, array-like] or DataFrame
        Features table where each row corresponds to a point and each column
        is a feature.
    properties : dict {str: array (N,)}, DataFrame
        Properties for each point. Each property should be an array of length N,
        where N is the number of points.
    property_choices : dict {str: array (N,)}
        possible values for each property.
    text : str, dict
        Text to be displayed with the points. If text is set to a key in properties,
        the value of that property will be displayed. Multiple properties can be
        composed using f-string-like syntax (e.g., '{property_1}, {float_property:.2f}).
        A dictionary can be provided with keyword arguments to set the text values
        and display properties. See TextManager.__init__() for the valid keyword arguments.
        For example usage, see /napari/examples/add_points_with_text.py.
    symbol : str
        Symbol to be used for the point markers. Must be one of the
        following: arrow, clobber, cross, diamond, disc, hbar, ring,
        square, star, tailed_arrow, triangle_down, triangle_up, vbar, x.
    size : float, array
        Size of the point marker in data pixels. If given as a scalar, all points are made
        the same size. If given as an array, size must be the same or broadcastable
        to the same shape as the data.
    edge_width : float, array
        Width of the symbol edge in pixels.
    edge_width_is_relative : bool
        If enabled, edge_width is interpreted as a fraction of the point size.
    edge_color : str, array-like, dict
        Color of the point marker border. Numeric color values should be RGB(A).
    edge_color_cycle : np.ndarray, list
        Cycle of colors (provided as string name, RGB, or RGBA) to map to edge_color if a
        categorical attribute is used color the vectors.
    edge_colormap : str, napari.utils.Colormap
        Colormap to set edge_color if a continuous attribute is used to set face_color.
    edge_contrast_limits : None, (float, float)
        clims for mapping the property to a color map. These are the min and max value
        of the specified property that are mapped to 0 and 1, respectively.
        The default value is None. If set the none, the clims will be set to
        (property.min(), property.max())
    face_color : str, array-like, dict
        Color of the point marker body. Numeric color values should be RGB(A).
    face_color_cycle : np.ndarray, list
        Cycle of colors (provided as string name, RGB, or RGBA) to map to face_color if a
        categorical attribute is used color the vectors.
    face_colormap : str, napari.utils.Colormap
        Colormap to set face_color if a continuous attribute is used to set face_color.
    face_contrast_limits : None, (float, float)
        clims for mapping the property to a color map. These are the min and max value
        of the specified property that are mapped to 0 and 1, respectively.
        The default value is None. If set the none, the clims will be set to
        (property.min(), property.max())
    out_of_slice_display : bool
        If True, renders points not just in central plane but also slightly out of slice
        according to specified point marker size.
    n_dimensional : bool
        This property will soon be deprecated in favor of 'out_of_slice_display'.
        Use that instead.
    name : str
        Name of the layer.
    metadata : dict
        Layer metadata.
    scale : tuple of float
        Scale factors for the layer.
    translate : tuple of float
        Translation values for the layer.
    rotate : float, 3-tuple of float, or n-D array.
        If a float convert into a 2D rotation matrix using that value as an
        angle. If 3-tuple convert into a 3D rotation matrix, using a yaw,
        pitch, roll convention. Otherwise assume an nD rotation. Angles are
        assumed to be in degrees. They can be converted from radians with
        np.degrees if needed.
    shear : 1-D array or n-D array
        Either a vector of upper triangular values, or an nD shear matrix with
        ones along the main diagonal.
    affine : n-D array or napari.utils.transforms.Affine
        (N+1, N+1) affine transformation matrix in homogeneous coordinates.
        The first (N, N) entries correspond to a linear transform and
        the final column is a length N translation vector and a 1 or a napari
        `Affine` transform object. Applied as an extra transform on top of the
        provided scale, rotate, and shear values.
    opacity : float
        Opacity of the layer visual, between 0.0 and 1.0.
    blending : str
        One of a list of preset blending modes that determines how RGB and
        alpha values of the layer visual get mixed. Allowed values are
        {'opaque', 'translucent', and 'additive'}.
    visible : bool
        Whether the layer visual is currently being displayed.
    cache : bool
        Whether slices of out-of-core datasets should be cached upon retrieval.
        Currently, this only applies to dask arrays.
    shading : str, Shading
        Render lighting and shading on points. Options are:

        * 'none'
          No shading is added to the points.
        * 'spherical'
          Shading and depth buffer are changed to give a 3D spherical look to the points
    antialiasing: float
        Amount of antialiasing in canvas pixels.
    canvas_size_limits : tuple of float
        Lower and upper limits for the size of points in canvas pixels.
    shown : 1-D array of bool
        Whether to show each point.

    Attributes
    ----------
    data : array (N, D)
        Coordinates for N points in D dimensions.
    features : DataFrame-like
        Features table where each row corresponds to a point and each column
        is a feature.
    feature_defaults : DataFrame-like
        Stores the default value of each feature in a table with one row.
    properties : dict {str: array (N,)} or DataFrame
        Annotations for each point. Each property should be an array of length N,
        where N is the number of points.
    text : str
        Text to be displayed with the points. If text is set to a key in properties, the value of
        that property will be displayed. Multiple properties can be composed using f-string-like
        syntax (e.g., '{property_1}, {float_property:.2f}).
        For example usage, see /napari/examples/add_points_with_text.py.
    symbol : str
        Symbol used for all point markers.
    size : array (N, D)
        Array of sizes for each point in each dimension. Must have the same
        shape as the layer `data`.
    edge_width : array (N,)
        Width of the marker edges in pixels for all points
    edge_width : array (N,)
        Width of the marker edges for all points as a fraction of their size.
    edge_color : Nx4 numpy array
        Array of edge color RGBA values, one for each point.
    edge_color_cycle : np.ndarray, list
        Cycle of colors (provided as string name, RGB, or RGBA) to map to edge_color if a
        categorical attribute is used color the vectors.
    edge_colormap : str, napari.utils.Colormap
        Colormap to set edge_color if a continuous attribute is used to set face_color.
    edge_contrast_limits : None, (float, float)
        clims for mapping the property to a color map. These are the min and max value
        of the specified property that are mapped to 0 and 1, respectively.
        The default value is None. If set the none, the clims will be set to
        (property.min(), property.max())
    face_color : Nx4 numpy array
        Array of face color RGBA values, one for each point.
    face_color_cycle : np.ndarray, list
        Cycle of colors (provided as string name, RGB, or RGBA) to map to face_color if a
        categorical attribute is used color the vectors.
    face_colormap : str, napari.utils.Colormap
        Colormap to set face_color if a continuous attribute is used to set face_color.
    face_contrast_limits : None, (float, float)
        clims for mapping the property to a color map. These are the min and max value
        of the specified property that are mapped to 0 and 1, respectively.
        The default value is None. If set the none, the clims will be set to
        (property.min(), property.max())
    current_size : float
        Size of the marker for the next point to be added or the currently
        selected point.
    current_edge_width : float
        Edge width of the marker for the next point to be added or the currently
        selected point.
    current_edge_color : str
        Edge color of the marker edge for the next point to be added or the currently
        selected point.
    current_face_color : str
        Face color of the marker edge for the next point to be added or the currently
        selected point.
    out_of_slice_display : bool
        If True, renders points not just in central plane but also slightly out of slice
        according to specified point marker size.
    selected_data : set
        Integer indices of any selected points.
    mode : str
        Interactive mode. The normal, default mode is PAN_ZOOM, which
        allows for normal interactivity with the canvas.

        In ADD mode clicks of the cursor add points at the clicked location.

        In SELECT mode the cursor can select points by clicking on them or
        by dragging a box around them. Once selected points can be moved,
        have their properties edited, or be deleted.
    face_color_mode : str
        Face color setting mode.

        DIRECT (default mode) allows each point to be set arbitrarily

        CYCLE allows the color to be set via a color cycle over an attribute

        COLORMAP allows color to be set via a color map over an attribute
    edge_color_mode : str
        Edge color setting mode.

        DIRECT (default mode) allows each point to be set arbitrarily

        CYCLE allows the color to be set via a color cycle over an attribute

        COLORMAP allows color to be set via a color map over an attribute
    shading : Shading
        Shading mode.
    antialiasing: float
        Amount of antialiasing in canvas pixels.
    canvas_size_limits : tuple of float
        Lower and upper limits for the size of points in canvas pixels.
    shown : 1-D array of bool
        Whether each point is shown.

    Notes
    -----
    _view_data : array (M, 2)
        2D coordinates of points in the currently viewed slice.
    _view_size : array (M, )
        Size of the point markers in the currently viewed slice.
    _view_edge_width : array (M, )
        Edge width of the point markers in the currently viewed slice.
    _indices_view : array (M, )
        Integer indices of the points in the currently viewed slice and are shown.
    _selected_view :
        Integer indices of selected points in the currently viewed slice within
        the `_view_data` array.
    _selected_box : array (4, 2) or None
        Four corners of any box either around currently selected points or
        being created during a drag action. Starting in the top left and
        going clockwise.
    _drag_start : list or None
        Coordinates of first cursor click during a drag action. Gets reset to
        None after dragging is done.
    """

    # TODO  write better documentation for edge_color and face_color

    # The max number of points that will ever be used to render the thumbnail
    # If more points are present then they are randomly subsampled
    _max_points_thumbnail = 1024

    def __init__(
        self,
        data=None,
        *,
        ndim=None,
        features=None,
        properties=None,
        text=None,
        symbol='o',
        size=10,
        edge_width=0.05,
        edge_width_is_relative=True,
        edge_color='dimgray',
        edge_color_cycle=None,
        edge_colormap='viridis',
        edge_contrast_limits=None,
        face_color='white',
        face_color_cycle=None,
        face_colormap='viridis',
        face_contrast_limits=None,
        out_of_slice_display=False,
        n_dimensional=None,
        name=None,
        metadata=None,
        scale=None,
        translate=None,
        rotate=None,
        shear=None,
        affine=None,
        opacity=1,
        blending='translucent',
        visible=True,
        cache=True,
        property_choices=None,
        experimental_clipping_planes=None,
        shading='none',
        canvas_size_limits=(2, 10000),
        antialiasing=1,
        shown=True,
    ):
        if ndim is None and scale is not None:
            ndim = len(scale)

        data, ndim = fix_data_points(data, ndim)

        super().__init__(
            data,
            ndim,
            name=name,
            metadata=metadata,
            scale=scale,
            translate=translate,
            rotate=rotate,
            shear=shear,
            affine=affine,
            opacity=opacity,
            blending=blending,
            visible=visible,
            cache=cache,
            experimental_clipping_planes=experimental_clipping_planes,
        )

        self.events.add(
            mode=Event,
            size=Event,
            edge_width=Event,
            edge_width_is_relative=Event,
            face_color=Event,
            current_face_color=Event,
            edge_color=Event,
            current_edge_color=Event,
            properties=Event,
            current_properties=Event,
            symbol=Event,
            out_of_slice_display=Event,
            n_dimensional=Event,
            highlight=Event,
            shading=Event,
            antialiasing=Event,
            canvas_size_limits=Event,
            features=Event,
            feature_defaults=Event,
        )

        # Save the point coordinates
        self._data = np.asarray(data)

        self._feature_table = _FeatureTable.from_layer(
            features=features,
            properties=properties,
            property_choices=property_choices,
            num_data=len(self.data),
        )

        self._text = TextManager._from_layer(
            text=text,
            features=self.features,
        )

        self._edge_width_is_relative = False
        self._shown = np.empty(0).astype(bool)

        # The following point properties are for the new points that will
        # be added. For any given property, if a list is passed to the
        # constructor so each point gets its own value then the default
        # value is used when adding new points
        self._current_size = np.asarray(size) if np.isscalar(size) else 10
        self._current_edge_width = (
            np.asarray(edge_width) if np.isscalar(edge_width) else 0.1
        )
        # Indices of selected points
        self._selected_data = set()
        self._selected_data_stored = set()
        self._selected_data_history = set()
        # Indices of selected points within the currently viewed slice
        self._selected_view = []
        # Index of hovered point
        self._value = None
        self._value_stored = None
        self._mode = Mode.PAN_ZOOM
        self._status = self.mode
        self._highlight_index = []
        self._highlight_box = None

        self._drag_start = None
        self._drag_normal = None
        self._drag_up = None

        # initialize view data
        self.__indices_view = np.empty(0, int)
        self._view_size_scale = []

        self._drag_box = None
        self._drag_box_stored = None
        self._is_selecting = False
        self._clipboard = {}
        self._round_index = False

        color_properties = (
            self.properties if self._data.size > 0 else self.property_choices
        )
        self._edge = ColorManager._from_layer_kwargs(
            n_colors=len(data),
            colors=edge_color,
            continuous_colormap=edge_colormap,
            contrast_limits=edge_contrast_limits,
            categorical_colormap=edge_color_cycle,
            properties=color_properties,
        )
        self._face = ColorManager._from_layer_kwargs(
            n_colors=len(data),
            colors=face_color,
            continuous_colormap=face_colormap,
            contrast_limits=face_contrast_limits,
            categorical_colormap=face_color_cycle,
            properties=color_properties,
        )

        if n_dimensional is not None:
            self._out_of_slice_display = n_dimensional
        else:
            self._out_of_slice_display = out_of_slice_display

        # Save the point style params
        self.size = size
        self.shown = shown
        self.symbol = symbol
        self.edge_width = edge_width
        self.edge_width_is_relative = edge_width_is_relative

        self.canvas_size_limits = canvas_size_limits
        self.shading = shading
        self.antialiasing = antialiasing

        # Trigger generation of view slice and thumbnail
        self._update_dims()

    @property
    def data(self) -> np.ndarray:
        """(N, D) array: coordinates for N points in D dimensions."""
        return self._data

    @data.setter
    def data(self, data: Optional[np.ndarray]):
        data, _ = fix_data_points(data, self.ndim)
        cur_npoints = len(self._data)
        self._data = data

        # Add/remove property and style values based on the number of new points.
        with self.events.blocker_all():
            with self._edge.events.blocker_all():
                with self._face.events.blocker_all():
                    self._feature_table.resize(len(data))
                    self.text.apply(self.features)
                    if len(data) < cur_npoints:
                        # If there are now fewer points, remove the size and colors of the
                        # extra ones
                        if len(self._edge.colors) > len(data):
                            self._edge._remove(
                                np.arange(len(data), len(self._edge.colors))
                            )
                        if len(self._face.colors) > len(data):
                            self._face._remove(
                                np.arange(len(data), len(self._face.colors))
                            )
                        self._shown = self._shown[: len(data)]
                        self._size = self._size[: len(data)]
                        self._edge_width = self._edge_width[: len(data)]

                    elif len(data) > cur_npoints:
                        # If there are now more points, add the size and colors of the
                        # new ones
                        adding = len(data) - cur_npoints
                        if len(self._size) > 0:
                            new_size = copy(self._size[-1])
                            for i in self._slice_input.displayed:
                                new_size[i] = self.current_size
                        else:
                            # Add the default size, with a value for each dimension
                            new_size = np.repeat(
                                self.current_size, self._size.shape[1]
                            )
                        size = np.repeat([new_size], adding, axis=0)

                        if len(self._edge_width) > 0:
                            new_edge_width = copy(self._edge_width[-1])
                        else:
                            new_edge_width = self.current_edge_width
                        edge_width = np.repeat(
                            [new_edge_width], adding, axis=0
                        )

                        # add new colors
                        self._edge._add(n_colors=adding)
                        self._face._add(n_colors=adding)

                        shown = np.repeat([True], adding, axis=0)
                        self._shown = np.concatenate(
                            (self._shown, shown), axis=0
                        )

                        self.size = np.concatenate((self._size, size), axis=0)
                        self.edge_width = np.concatenate(
                            (self._edge_width, edge_width), axis=0
                        )
                        self.selected_data = set(
                            np.arange(cur_npoints, len(data))
                        )

        self._update_dims()
        self.events.data(value=self.data)
        self._set_editable()

    def _on_selection(self, selected):
        if selected:
            self._set_highlight()
        else:
            self._highlight_box = None
            self._highlight_index = []
            self.events.highlight()

    @property
    def features(self):
        """Dataframe-like features table.

        It is an implementation detail that this is a `pandas.DataFrame`. In the future,
        we will target the currently-in-development Data API dataframe protocol [1].
        This will enable us to use alternate libraries such as xarray or cuDF for
        additional features without breaking existing usage of this.

        If you need to specifically rely on the pandas API, please coerce this to a
        `pandas.DataFrame` using `features_to_pandas_dataframe`.

        References
        ----------
        .. [1]: https://data-apis.org/dataframe-protocol/latest/API.html
        """
        return self._feature_table.values

    @features.setter
    def features(
        self,
        features: Union[Dict[str, np.ndarray], pd.DataFrame],
    ) -> None:
        self._feature_table.set_values(features, num_data=len(self.data))
        self._update_color_manager(
            self._face, self._feature_table, "face_color"
        )
        self._update_color_manager(
            self._edge, self._feature_table, "edge_color"
        )
        self.text.refresh(self.features)
        self.events.properties()
        self.events.features()

    @property
    def feature_defaults(self):
        """Dataframe-like with one row of feature default values.

        See `features` for more details on the type of this property.
        """
        return self._feature_table.defaults

    @property
    def property_choices(self) -> Dict[str, np.ndarray]:
        return self._feature_table.choices()

    @property
    def properties(self) -> Dict[str, np.ndarray]:
        """dict {str: np.ndarray (N,)}, DataFrame: Annotations for each point"""
        return self._feature_table.properties()

    @staticmethod
    def _update_color_manager(color_manager, feature_table, name):
        if color_manager.color_properties is not None:
            color_name = color_manager.color_properties.name
            if color_name not in feature_table.values:
                color_manager.color_mode = ColorMode.DIRECT
                color_manager.color_properties = None
                warnings.warn(
                    trans._(
                        'property used for {name} dropped',
                        deferred=True,
                        name=name,
                    ),
                    RuntimeWarning,
                )
            else:
                color_manager.color_properties = {
                    'name': color_name,
                    'values': feature_table.values[color_name].to_numpy(),
                    'current_value': feature_table.defaults[color_name][0],
                }

    @properties.setter
    def properties(
        self, properties: Union[Dict[str, Array], pd.DataFrame, None]
    ):
        self.features = properties

    @property
    def current_properties(self) -> Dict[str, np.ndarray]:
        """dict{str: np.ndarray(1,)}: properties for the next added point."""
        return self._feature_table.currents()

    @current_properties.setter
    def current_properties(self, current_properties):
        update_indices = None
        if self._update_properties and len(self.selected_data) > 0:
            update_indices = list(self.selected_data)
        self._feature_table.set_currents(
            current_properties, update_indices=update_indices
        )
        current_properties = self.current_properties
        self._edge._update_current_properties(current_properties)
        self._face._update_current_properties(current_properties)
        self.events.current_properties()
        self.events.feature_defaults()
        if update_indices is not None:
            self.events.properties()
            self.events.features()

    @property
    def text(self) -> TextManager:
        """TextManager: the TextManager object containing containing the text properties"""
        return self._text

    @text.setter
    def text(self, text):
        self._text._update_from_layer(
            text=text,
            features=self.features,
        )

    def refresh_text(self):
        """Refresh the text values.

        This is generally used if the features were updated without changing the data
        """
        self.text.refresh(self.features)

    def _get_ndim(self) -> int:
        """Determine number of dimensions of the layer."""
        return self.data.shape[1]

    @property
    def _extent_data(self) -> np.ndarray:
        """Extent of layer in data coordinates.

        Returns
        -------
        extent_data : array, shape (2, D)
        """
        if len(self.data) == 0:
            extrema = np.full((2, self.ndim), np.nan)
        else:
            maxs = np.max(self.data, axis=0)
            mins = np.min(self.data, axis=0)
            extrema = np.vstack([mins, maxs])
        return extrema

    @property
    def out_of_slice_display(self) -> bool:
        """bool: renders points slightly out of slice."""
        return self._out_of_slice_display

    @out_of_slice_display.setter
    def out_of_slice_display(self, out_of_slice_display: bool) -> None:
        self._out_of_slice_display = bool(out_of_slice_display)
        self.events.out_of_slice_display()
        self.events.n_dimensional()
        self.refresh()

    @property
    def n_dimensional(self) -> bool:
        """
        This property will soon be deprecated in favor of `out_of_slice_display`. Use that instead.
        """
        return self._out_of_slice_display

    @n_dimensional.setter
    def n_dimensional(self, value: bool) -> None:
        self.out_of_slice_display = value

    @property
    def symbol(self) -> str:
        """str: symbol used for all point markers."""
        return str(self._symbol)

    @symbol.setter
    def symbol(self, symbol: Union[str, Symbol]) -> None:
        if isinstance(symbol, str):
            # Convert the alias string to the deduplicated string
            if symbol in SYMBOL_ALIAS:
                symbol = SYMBOL_ALIAS[symbol]
            else:
                symbol = Symbol(symbol)
        self._symbol = symbol
        self.events.symbol()
        self.events.highlight()

    @property
    def size(self) -> np.ndarray:
        """(N, D) array: size of all N points in D dimensions."""
        return self._size

    @size.setter
    def size(self, size: Union[int, float, np.ndarray, list]) -> None:
        try:
            self._size = np.broadcast_to(size, self.data.shape).copy()
        except Exception:
            try:
                self._size = np.broadcast_to(
                    size, self.data.shape[::-1]
                ).T.copy()
            except Exception:
                raise ValueError(
                    trans._(
                        "Size is not compatible for broadcasting",
                        deferred=True,
                    )
                )
        self.refresh()

    @property
    def current_size(self) -> Union[int, float]:
        """float: size of marker for the next added point."""
        return self._current_size

    @current_size.setter
    def current_size(self, size: Union[None, float]) -> None:
        if (isinstance(size, numbers.Number) and size < 0) or (
            isinstance(size, list) and min(size) < 0
        ):
            warnings.warn(
                message=trans._(
                    'current_size value must be positive, value will be left at {value}.',
                    deferred=True,
                    value=self.current_size,
                ),
                category=RuntimeWarning,
            )
            size = self.current_size
        self._current_size = size
        if self._update_properties and len(self.selected_data) > 0:
            for i in self.selected_data:
                self.size[i, :] = (self.size[i, :] > 0) * size
            self.refresh()
            self.events.size()

    @property
    def antialiasing(self) -> float:
        """Amount of antialiasing in canvas pixels."""
        return self._antialiasing

    @antialiasing.setter
    def antialiasing(self, value: float):
        """Set the amount of antialiasing in canvas pixels.

        Values can only be positive.
        """
        if value < 0:
            warnings.warn(
                message=trans._(
                    'antialiasing value must be positive, value will be set to 0.',
                    deferred=True,
                ),
                category=RuntimeWarning,
            )
        self._antialiasing = max(0, value)
        self.events.antialiasing(value=self._antialiasing)

    @property
    def shading(self) -> Shading:
        """shading mode."""
        return self._shading

    @shading.setter
    def shading(self, value):
        self._shading = Shading(value)
        self.events.shading()

    @property
    def canvas_size_limits(self) -> Tuple[float, float]:
        """Limit the canvas size of points"""
        return self._canvas_size_limits

    @canvas_size_limits.setter
    def canvas_size_limits(self, value):
        self._canvas_size_limits = float(value[0]), float(value[1])
        self.events.canvas_size_limits()

    @property
    def shown(self):
        """
        Boolean array determining which points to show
        """
        return self._shown

    @shown.setter
    def shown(self, shown):
        self._shown = np.broadcast_to(shown, self.data.shape[0]).astype(bool)
        self.refresh()

    @property
    def edge_width(self) -> np.ndarray:
        """(N, D) array: edge_width of all N points."""
        return self._edge_width

    @edge_width.setter
    def edge_width(
        self, edge_width: Union[int, float, np.ndarray, list]
    ) -> None:
        # broadcast to np.array
        edge_width = np.broadcast_to(edge_width, self.data.shape[0]).copy()

        # edge width cannot be negative
        if np.any(edge_width < 0):
            raise ValueError(
                trans._(
                    'All edge_width must be > 0',
                    deferred=True,
                )
            )
        # if relative edge width is enabled, edge_width must be between 0 and 1
        if self.edge_width_is_relative and np.any(edge_width > 1):
            raise ValueError(
                trans._(
                    'All edge_width must be between 0 and 1 if edge_width_is_relative is enabled',
                    deferred=True,
                )
            )

        self._edge_width = edge_width
        self.refresh()

    @property
    def edge_width_is_relative(self) -> bool:
        """bool: treat edge_width as a fraction of point size."""
        return self._edge_width_is_relative

    @edge_width_is_relative.setter
    def edge_width_is_relative(self, edge_width_is_relative: bool) -> None:
        if edge_width_is_relative and np.any(
            (self.edge_width > 1) | (self.edge_width < 0)
        ):
            raise ValueError(
                trans._(
                    'edge_width_is_relative can only be enabled if edge_width is between 0 and 1',
                    deferred=True,
                )
            )
        self._edge_width_is_relative = edge_width_is_relative
        self.events.edge_width_is_relative()

    @property
    def current_edge_width(self) -> Union[int, float]:
        """float: edge_width of marker for the next added point."""
        return self._current_edge_width

    @current_edge_width.setter
    def current_edge_width(self, edge_width: Union[None, float]) -> None:
        self._current_edge_width = edge_width
        if self._update_properties and len(self.selected_data) > 0:
            for i in self.selected_data:
                self.edge_width[i] = (self.edge_width[i] > 0) * edge_width
            self.refresh()
            self.events.edge_width()

    @property
    def edge_color(self) -> np.ndarray:
        """(N x 4) np.ndarray: Array of RGBA edge colors for each point"""
        return self._edge.colors

    @edge_color.setter
    def edge_color(self, edge_color):
        self._edge._set_color(
            color=edge_color,
            n_colors=len(self.data),
            properties=self.properties,
            current_properties=self.current_properties,
        )
        self.events.edge_color()

    @property
    def edge_color_cycle(self) -> np.ndarray:
        """Union[list, np.ndarray] :  Color cycle for edge_color.
        Can be a list of colors defined by name, RGB or RGBA
        """
        return self._edge.categorical_colormap.fallback_color.values

    @edge_color_cycle.setter
    def edge_color_cycle(self, edge_color_cycle: Union[list, np.ndarray]):
        self._edge.categorical_colormap = edge_color_cycle

    @property
    def edge_colormap(self) -> Colormap:
        """Return the colormap to be applied to a property to get the edge color.

        Returns
        -------
        colormap : napari.utils.Colormap
            The Colormap object.
        """
        return self._edge.continuous_colormap

    @edge_colormap.setter
    def edge_colormap(self, colormap: ValidColormapArg):
        self._edge.continuous_colormap = colormap

    @property
    def edge_contrast_limits(self) -> Tuple[float, float]:
        """None, (float, float): contrast limits for mapping
        the edge_color colormap property to 0 and 1
        """
        return self._edge.contrast_limits

    @edge_contrast_limits.setter
    def edge_contrast_limits(
        self, contrast_limits: Union[None, Tuple[float, float]]
    ):
        self._edge.contrast_limits = contrast_limits

    @property
    def current_edge_color(self) -> str:
        """str: Edge color of marker for the next added point or the selected point(s)."""
        hex_ = rgb_to_hex(self._edge.current_color)[0]
        return hex_to_name.get(hex_, hex_)

    @current_edge_color.setter
    def current_edge_color(self, edge_color: ColorType) -> None:
        if self._update_properties and len(self.selected_data) > 0:
            update_indices = list(self.selected_data)
        else:
            update_indices = []
        self._edge._update_current_color(
            edge_color, update_indices=update_indices
        )
        self.events.current_edge_color()

    @property
    def edge_color_mode(self) -> str:
        """str: Edge color setting mode

        DIRECT (default mode) allows each point to be set arbitrarily

        CYCLE allows the color to be set via a color cycle over an attribute

        COLORMAP allows color to be set via a color map over an attribute
        """
        return self._edge.color_mode

    @edge_color_mode.setter
    def edge_color_mode(self, edge_color_mode: Union[str, ColorMode]):
        self._set_color_mode(edge_color_mode, 'edge')

    @property
    def face_color(self) -> np.ndarray:
        """(N x 4) np.ndarray: Array of RGBA face colors for each point"""
        return self._face.colors

    @face_color.setter
    def face_color(self, face_color):
        self._face._set_color(
            color=face_color,
            n_colors=len(self.data),
            properties=self.properties,
            current_properties=self.current_properties,
        )
        self.events.face_color()

    @property
    def face_color_cycle(self) -> np.ndarray:
        """Union[np.ndarray, cycle]:  Color cycle for face_color
        Can be a list of colors defined by name, RGB or RGBA
        """
        return self._face.categorical_colormap.fallback_color.values

    @face_color_cycle.setter
    def face_color_cycle(self, face_color_cycle: Union[np.ndarray, cycle]):
        self._face.categorical_colormap = face_color_cycle

    @property
    def face_colormap(self) -> Colormap:
        """Return the colormap to be applied to a property to get the face color.

        Returns
        -------
        colormap : napari.utils.Colormap
            The Colormap object.
        """
        return self._face.continuous_colormap

    @face_colormap.setter
    def face_colormap(self, colormap: ValidColormapArg):
        self._face.continuous_colormap = colormap

    @property
    def face_contrast_limits(self) -> Union[None, Tuple[float, float]]:
        """None, (float, float) : clims for mapping the face_color
        colormap property to 0 and 1
        """
        return self._face.contrast_limits

    @face_contrast_limits.setter
    def face_contrast_limits(
        self, contrast_limits: Union[None, Tuple[float, float]]
    ):
        self._face.contrast_limits = contrast_limits

    @property
    def current_face_color(self) -> str:
        """Face color of marker for the next added point or the selected point(s)."""
        hex_ = rgb_to_hex(self._face.current_color)[0]
        return hex_to_name.get(hex_, hex_)

    @current_face_color.setter
    def current_face_color(self, face_color: ColorType) -> None:

        if self._update_properties and len(self.selected_data) > 0:
            update_indices = list(self.selected_data)
        else:
            update_indices = []
        self._face._update_current_color(
            face_color, update_indices=update_indices
        )
        self.events.current_face_color()

    @property
    def face_color_mode(self) -> str:
        """str: Face color setting mode

        DIRECT (default mode) allows each point to be set arbitrarily

        CYCLE allows the color to be set via a color cycle over an attribute

        COLORMAP allows color to be set via a color map over an attribute
        """
        return self._face.color_mode

    @face_color_mode.setter
    def face_color_mode(self, face_color_mode):
        self._set_color_mode(face_color_mode, 'face')

    def _set_color_mode(
        self, color_mode: Union[ColorMode, str], attribute: str
    ):
        """Set the face_color_mode or edge_color_mode property

        Parameters
        ----------
        color_mode : str, ColorMode
            The value for setting edge or face_color_mode. If color_mode is a string,
            it should be one of: 'direct', 'cycle', or 'colormap'
        attribute : str in {'edge', 'face'}
            The name of the attribute to set the color of.
            Should be 'edge' for edge_color_mode or 'face' for face_color_mode.
        """
        color_mode = ColorMode(color_mode)
        color_manager = getattr(self, f'_{attribute}')

        if color_mode == ColorMode.DIRECT:
            color_manager.color_mode = color_mode
        elif color_mode in (ColorMode.CYCLE, ColorMode.COLORMAP):
            if color_manager.color_properties is not None:
                color_property = color_manager.color_properties.name
            else:
                color_property = ''
            if color_property == '':
                if self.features.shape[1] > 0:
                    new_color_property = next(iter(self.features))
                    color_manager.color_properties = {
                        'name': new_color_property,
                        'values': self.features[new_color_property].to_numpy(),
                        'current_value': np.squeeze(
                            self.current_properties[new_color_property]
                        ),
                    }
                    warnings.warn(
                        trans._(
                            '_{attribute}_color_property was not set, setting to: {new_color_property}',
                            deferred=True,
                            attribute=attribute,
                            new_color_property=new_color_property,
                        )
                    )
                else:
                    raise ValueError(
                        trans._(
                            'There must be a valid Points.properties to use {color_mode}',
                            deferred=True,
                            color_mode=color_mode,
                        )
                    )

            # ColorMode.COLORMAP can only be applied to numeric properties
            color_property = color_manager.color_properties.name
            if (color_mode == ColorMode.COLORMAP) and not issubclass(
                self.features[color_property].dtype.type, np.number
            ):
                raise TypeError(
                    trans._(
                        'selected property must be numeric to use ColorMode.COLORMAP',
                        deferred=True,
                    )
                )
            color_manager.color_mode = color_mode

    def refresh_colors(self, update_color_mapping: bool = False):
        """Calculate and update face and edge colors if using a cycle or color map

        Parameters
        ----------
        update_color_mapping : bool
            If set to True, the function will recalculate the color cycle map
            or colormap (whichever is being used). If set to False, the function
            will use the current color cycle map or color map. For example, if you
            are adding/modifying points and want them to be colored with the same
            mapping as the other points (i.e., the new points shouldn't affect
            the color cycle map or colormap), set ``update_color_mapping=False``.
            Default value is False.
        """
        self._edge._refresh_colors(self.properties, update_color_mapping)
        self._face._refresh_colors(self.properties, update_color_mapping)

    def _get_state(self):
        """Get dictionary of layer state.

        Returns
        -------
        state : dict
            Dictionary of layer state.
        """
        state = self._get_base_state()
        state.update(
            {
                'symbol': self.symbol,
                'edge_width': self.edge_width,
                'edge_width_is_relative': self.edge_width_is_relative,
                'face_color': self.face_color
                if self.data.size
                else [self.current_face_color],
                'face_color_cycle': self.face_color_cycle,
                'face_colormap': self.face_colormap.name,
                'face_contrast_limits': self.face_contrast_limits,
                'edge_color': self.edge_color
                if self.data.size
                else [self.current_edge_color],
                'edge_color_cycle': self.edge_color_cycle,
                'edge_colormap': self.edge_colormap.name,
                'edge_contrast_limits': self.edge_contrast_limits,
                'properties': self.properties,
                'property_choices': self.property_choices,
                'text': self.text.dict(),
                'out_of_slice_display': self.out_of_slice_display,
                'n_dimensional': self.out_of_slice_display,
                'size': self.size,
                'ndim': self.ndim,
                'data': self.data,
                'features': self.features,
                'shading': self.shading,
                'antialiasing': self.antialiasing,
                'canvas_size_limits': self.canvas_size_limits,
                'shown': self.shown,
            }
        )
        return state

    @property
    def selected_data(self) -> set:
        """set: set of currently selected points."""
        return self._selected_data

    @selected_data.setter
    def selected_data(self, selected_data):
        self._selected_data = set(selected_data)
        self._selected_view = list(
            np.intersect1d(
                np.array(list(self._selected_data)),
                self._indices_view,
                return_indices=True,
            )[2]
        )

        # Update properties based on selected points
        if not len(self._selected_data):
            self._set_highlight()
            return
        index = list(self._selected_data)
        if (
            unique_edge_color := _unique_element(self.edge_color[index])
        ) is not None:
            with self.block_update_properties():
                self.current_edge_color = unique_edge_color

        if (
            unique_face_color := _unique_element(self.face_color[index])
        ) is not None:
            with self.block_update_properties():
                self.current_face_color = unique_face_color

        # Calculate the mean size across the displayed dimensions for
        # each point to be consistent with `_view_size`.
        mean_size = np.mean(
            self.size[np.ix_(index, self._slice_input.displayed)], axis=1
        )
        if (unique_size := _unique_element(mean_size)) is not None:
            with self.block_update_properties():
                self.current_size = unique_size

        if (
            unique_edge_width := _unique_element(self.edge_width[index])
        ) is not None:
            with self.block_update_properties():
                self.current_edge_width = unique_edge_width

        unique_properties = {}
        for k, v in self.properties.items():
            unique_properties[k] = _unique_element(v[index])

        if all(p is not None for p in unique_properties.values()):
            with self.block_update_properties():
                self.current_properties = unique_properties
        self._set_highlight()

    def interaction_box(self, index) -> Optional[np.ndarray]:
        """Create the interaction box around a list of points in view.

        Parameters
        ----------
        index : list
            List of points around which to construct the interaction box.

        Returns
        -------
        box : np.ndarray or None
            4x2 array of corners of the interaction box in clockwise order
            starting in the upper-left corner.
        """
        if len(index) > 0:
            data = self._view_data[index]
            size = self._view_size[index]
            data = points_to_squares(data, size)
            return create_box(data)
        return None

    @property
    def mode(self) -> str:
        """str: Interactive mode

        Interactive mode. The normal, default mode is PAN_ZOOM, which
        allows for normal interactivity with the canvas.

        In ADD mode clicks of the cursor add points at the clicked location.

        In SELECT mode the cursor can select points by clicking on them or
        by dragging a box around them. Once selected points can be moved,
        have their properties edited, or be deleted.
        """
        return str(self._mode)

    _drag_modes = {
        Mode.ADD: add,
        Mode.SELECT: select,
        Mode.PAN_ZOOM: no_op,
        Mode.TRANSFORM: no_op,
    }

    _move_modes = {
        Mode.ADD: no_op,
        Mode.SELECT: highlight,
        Mode.PAN_ZOOM: no_op,
        Mode.TRANSFORM: no_op,
    }
    _cursor_modes = {
        Mode.ADD: 'crosshair',
        Mode.SELECT: 'standard',
        Mode.PAN_ZOOM: 'standard',
        Mode.TRANSFORM: 'standard',
    }

    @mode.setter
    def mode(self, mode):
        old_mode = self._mode
        mode, changed = self._mode_setter_helper(mode, Mode)
        if not changed:
            return
        assert mode is not None, mode

        if mode == Mode.ADD:
            self.selected_data = set()
            self.interactive = True
        elif mode == Mode.PAN_ZOOM:
            self.interactive = True

        if mode != Mode.SELECT or old_mode != Mode.SELECT:
            self._selected_data_stored = set()

        self._set_highlight()
        self.events.mode(mode=mode)

    @property
    def _indices_view(self):
        return self.__indices_view

    @_indices_view.setter
    def _indices_view(self, value):
        if len(self._shown) == 0:
            self.__indices_view = np.empty(0, int)
        else:
            self.__indices_view = value[self.shown[value]]

    @property
    def _view_data(self) -> np.ndarray:
        """Get the coords of the points in view

        Returns
        -------
        view_data : (N x D) np.ndarray
            Array of coordinates for the N points in view
        """
        if len(self._indices_view) > 0:
            data = self.data[
                np.ix_(self._indices_view, self._slice_input.displayed)
            ]
        else:
            # if no points in this slice send dummy data
            data = np.zeros((0, self._slice_input.ndisplay))

        return data

    @property
    def _view_text(self) -> np.ndarray:
        """Get the values of the text elements in view

        Returns
        -------
        text : (N x 1) np.ndarray
            Array of text strings for the N text elements in view
        """
        # This may be triggered when the string encoding instance changed,
        # in which case it has no cached values, so generate them here.
        self.text.string._apply(self.features)
        return self.text.view_text(self._indices_view)

    @property
    def _view_text_coords(self) -> Tuple[np.ndarray, str, str]:
        """Get the coordinates of the text elements in view

        Returns
        -------
        text_coords : (N x D) np.ndarray
            Array of coordinates for the N text elements in view
        anchor_x : str
            The vispy text anchor for the x axis
        anchor_y : str
            The vispy text anchor for the y axis
        """
        return self.text.compute_text_coords(
            self._view_data, self._slice_input.ndisplay
        )

    @property
    def _view_text_color(self) -> np.ndarray:
        """Get the colors of the text elements at the given indices."""
        self.text.color._apply(self.features)
        return self.text._view_color(self._indices_view)

    @property
    def _view_size(self) -> np.ndarray:
        """Get the sizes of the points in view

        Returns
        -------
        view_size : (N x D) np.ndarray
            Array of sizes for the N points in view
        """
        if len(self._indices_view) > 0:
            # Get the point sizes and scale for ndim display
            sizes = (
                self.size[
                    np.ix_(self._indices_view, self._slice_input.displayed)
                ].mean(axis=1)
                * self._view_size_scale
            )

        else:
            # if no points, return an empty list
            sizes = np.array([])
        return sizes

    @property
    def _view_edge_width(self) -> np.ndarray:
        """Get the edge_width of the points in view

        Returns
        -------
        view_edge_width : (N,) np.ndarray
            Array of edge_widths for the N points in view
        """
        return self.edge_width[self._indices_view]

    @property
    def _view_face_color(self) -> np.ndarray:
        """Get the face colors of the points in view

        Returns
        -------
        view_face_color : (N x 4) np.ndarray
            RGBA color array for the face colors of the N points in view.
            If there are no points in view, returns array of length 0.
        """
        return self.face_color[self._indices_view]

    @property
    def _view_edge_color(self) -> np.ndarray:
        """Get the edge colors of the points in view

        Returns
        -------
        view_edge_color : (N x 4) np.ndarray
            RGBA color array for the edge colors of the N points in view.
            If there are no points in view, returns array of length 0.
        """
        return self.edge_color[self._indices_view]

    def _set_editable(self, editable=None):
        """Set editable mode based on layer properties."""
        if editable is None:
            self.editable = True
        if not self.editable:
            self.mode = Mode.PAN_ZOOM

        if self.ndim < 3 and self._slice_input.ndisplay == 3:
            # interaction currently does not work for 2D
            # layers being rendered in 3D.
            self.editable = False

    def _get_value(self, position) -> Union[None, int]:
        """Index of the point at a given 2D position in data coordinates.

        Parameters
        ----------
        position : tuple
            Position in data coordinates.

        Returns
        -------
        value : int or None
            Index of point that is at the current coordinate if any.
        """
        # Display points if there are any in this slice
        view_data = self._view_data
        selection = None
        if len(view_data) > 0:
            displayed_position = [
                position[i] for i in self._slice_input.displayed
            ]
            # Get the point sizes
            # TODO: calculate distance in canvas space to account for canvas_size_limits.
            # Without this implementation, point hover and selection (and anything depending
            # on self.get_value()) won't be aware of the real extent of points, causing
            # unexpected behaviour. See #3734 for details.
            distances = abs(view_data - displayed_position)
            in_slice_matches = np.all(
                distances <= np.expand_dims(self._view_size, axis=1) / 2,
                axis=1,
            )
            indices = np.where(in_slice_matches)[0]
            if len(indices) > 0:
                selection = self._indices_view[indices[-1]]

        return selection

    def _get_value_3d(
        self,
        start_point: np.ndarray,
        end_point: np.ndarray,
        dims_displayed: List[int],
    ) -> Union[int, None]:
        """Get the layer data value along a ray

        Parameters
        ----------
        start_point : np.ndarray
            The start position of the ray used to interrogate the data.
        end_point : np.ndarray
            The end position of the ray used to interrogate the data.
        dims_displayed : List[int]
            The indices of the dimensions currently displayed in the Viewer.

        Returns
        -------
        value : Union[int, None]
            The data value along the supplied ray.
        """
        if (start_point is None) or (end_point is None):
            # if the ray doesn't intersect the data volume, no points could have been intersected
            return None
        plane_point, plane_normal = displayed_plane_from_nd_line_segment(
            start_point, end_point, dims_displayed
        )

        # project the in view points onto the plane
        projected_points, projection_distances = project_points_onto_plane(
            points=self._view_data,
            plane_point=plane_point,
            plane_normal=plane_normal,
        )

        # rotate points and plane to be axis aligned with normal [0, 0, 1]
        rotated_points, rotation_matrix = rotate_points(
            points=projected_points,
            current_plane_normal=plane_normal,
            new_plane_normal=[0, 0, 1],
        )
        rotated_click_point = np.dot(rotation_matrix, plane_point)

        # find the points the click intersects
        distances = abs(rotated_points[:, :2] - rotated_click_point[:2])
        in_slice_matches = np.all(
            distances <= np.expand_dims(self._view_size, axis=1) / 2,
            axis=1,
        )
        indices = np.where(in_slice_matches)[0]

        if len(indices) > 0:
            # find the point that is most in the foreground
            candidate_point_distances = projection_distances[indices]
            closest_index = indices[np.argmin(candidate_point_distances)]
            selection = self._indices_view[closest_index]
        else:
            selection = None
        return selection

    def _display_bounding_box_augmented(self, dims_displayed: np.ndarray):
        """An augmented, axis-aligned (ndisplay, 2) bounding box.

        This bounding box for includes the full size of displayed points
        and enables calculation of intersections in `Layer._get_value_3d()`.
        """
        if len(self._view_size) == 0:
            return None
        max_point_size = np.max(self._view_size)
        bounding_box = np.copy(
            self._display_bounding_box(dims_displayed)
        ).astype(float)
        bounding_box[:, 0] -= max_point_size / 2
        bounding_box[:, 1] += max_point_size / 2
        return bounding_box

    def get_ray_intersections(
        self,
        position: List[float],
        view_direction: np.ndarray,
        dims_displayed: List[int],
        world: bool = True,
    ) -> Union[Tuple[np.ndarray, np.ndarray], Tuple[None, None]]:
        """Get the start and end point for the ray extending
        from a point through the displayed bounding box.

        This method overrides the base layer, replacing the bounding box used
        to calculate intersections with a larger one which includes the size
        of points in view.

        Parameters
        ----------
        position
            the position of the point in nD coordinates. World vs. data
            is set by the world keyword argument.
        view_direction : np.ndarray
            a unit vector giving the direction of the ray in nD coordinates.
            World vs. data is set by the world keyword argument.
        dims_displayed
            a list of the dimensions currently being displayed in the viewer.
        world : bool
            True if the provided coordinates are in world coordinates.
            Default value is True.

        Returns
        -------
        start_point : np.ndarray
            The point on the axis-aligned data bounding box that the cursor click
            intersects with. This is the point closest to the camera.
            The point is the full nD coordinates of the layer data.
            If the click does not intersect the axis-aligned data bounding box,
            None is returned.
        end_point : np.ndarray
            The point on the axis-aligned data bounding box that the cursor click
            intersects with. This is the point farthest from the camera.
            The point is the full nD coordinates of the layer data.
            If the click does not intersect the axis-aligned data bounding box,
            None is returned.
        """
        if len(dims_displayed) != 3:
            return None, None

        # create the bounding box in data coordinates
        bounding_box = self._display_bounding_box_augmented(dims_displayed)

        if bounding_box is None:
            return None, None

        start_point, end_point = self._get_ray_intersections(
            position=position,
            view_direction=view_direction,
            dims_displayed=dims_displayed,
            world=world,
            bounding_box=bounding_box,
        )
        return start_point, end_point

    def _set_view_slice(self):
        """Sets the view given the indices to slice with."""

        # The new slicing code makes a request from the existing state and
        # executes the request on the calling thread directly.
        # For async slicing, the calling thread will not be the main thread.
        request = self._make_slice_request_internal(
            self._slice_input, self._slice_indices
        )
        response = request()
        self._set_slice_response(response)

    def _make_slice_request(self, dims) -> _PointSliceRequest:
        """Make a Points slice request based on the given dims and these data."""
        slice_input = self._make_slice_input(
            dims.point, dims.ndisplay, dims.order
        )
        # TODO: [see Image]
        #   For the existing sync slicing, slice_indices is passed through
        # to avoid some performance issues related to the evaluation of the
        # data-to-world transform and its inverse. Async slicing currently
        # absorbs these performance issues here, but we can likely improve
        # things either by caching the world-to-data transform on the layer
        # or by lazily evaluating it in the slice task itself.
        slice_indices = slice_input.data_indices(self._data_to_world.inverse)
        return self._make_slice_request_internal(slice_input, slice_indices)

    def _make_slice_request_internal(
        self, slice_input: _SliceInput, dims_indices
    ):
        return _PointSliceRequest(
            dims=slice_input,
            data=self.data,
            dims_indices=dims_indices,
            out_of_slice_display=self.out_of_slice_display,
            size=self.size,
        )

    def _set_slice_response(self, response: _PointSliceResponse):
        """Handle a slicing response."""
        indices = response.indices
        scale = response.scale

        # Update the _view_size_scale in accordance to the self._indices_view setter.
        # If out_of_slice_display is False, scale is a number and not an array.
        # Therefore we have an additional if statement checking for
        # self._view_size_scale being an integer.
        if not isinstance(scale, np.ndarray):
            self._view_size_scale = scale
        elif len(self._shown) == 0:
            self._view_size_scale = np.empty(0, int)
        else:
            self._view_size_scale = scale[self.shown[indices]]

        self._indices_view = np.array(indices, dtype=int)
        # get the selected points that are in view
        self._selected_view = list(
            np.intersect1d(
                np.array(list(self._selected_data)),
                self._indices_view,
                return_indices=True,
            )[2]
        )
        with self.events.highlight.blocker():
            self._set_highlight(force=True)

    def _set_highlight(self, force=False):
        """Render highlights of shapes including boundaries, vertices,
        interaction boxes, and the drag selection box when appropriate.
        Highlighting only occurs in Mode.SELECT.

        Parameters
        ----------
        force : bool
            Bool that forces a redraw to occur when `True`
        """
        # Check if any point ids have changed since last call
        if (
            self.selected_data == self._selected_data_stored
            and self._value == self._value_stored
            and np.all(self._drag_box == self._drag_box_stored)
        ) and not force:
            return
        self._selected_data_stored = copy(self.selected_data)
        self._value_stored = copy(self._value)
        self._drag_box_stored = copy(self._drag_box)

        if self._value is not None or len(self._selected_view) > 0:
            if len(self._selected_view) > 0:
                index = copy(self._selected_view)
                # highlight the hovered point if not in adding mode
                if (
                    self._value in self._indices_view
                    and self._mode == Mode.SELECT
                    and not self._is_selecting
                ):
                    hover_point = list(self._indices_view).index(self._value)
                    if hover_point not in index:
                        index.append(hover_point)
                index.sort()
            else:
                # only highlight hovered points in select mode
                if (
                    self._value in self._indices_view
                    and self._mode == Mode.SELECT
                    and not self._is_selecting
                ):
                    hover_point = list(self._indices_view).index(self._value)
                    index = [hover_point]
                else:
                    index = []

            self._highlight_index = index
        else:
            self._highlight_index = []

        # only display dragging selection box in 2D
        if self._is_selecting:
            if self._drag_normal is None:
                pos = create_box(self._drag_box)
            else:
                pos = _create_box_from_corners_3d(
                    self._drag_box, self._drag_normal, self._drag_up
                )
            pos = pos[list(range(4)) + [0]]
        else:
            pos = None

        self._highlight_box = pos
        self.events.highlight()

    def _update_thumbnail(self):
        """Update thumbnail with current points and colors."""
        colormapped = np.zeros(self._thumbnail_shape)
        colormapped[..., 3] = 1
        view_data = self._view_data
        if len(view_data) > 0:
            # Get the zoom factor required to fit all data in the thumbnail.
            de = self._extent_data
            min_vals = [de[0, i] for i in self._slice_input.displayed]
            shape = np.ceil(
                [de[1, i] - de[0, i] + 1 for i in self._slice_input.displayed]
            ).astype(int)
            zoom_factor = np.divide(
                self._thumbnail_shape[:2], shape[-2:]
            ).min()

            # Maybe subsample the points.
            if len(view_data) > self._max_points_thumbnail:
                thumbnail_indices = np.random.randint(
                    0, len(view_data), self._max_points_thumbnail
                )
                points = view_data[thumbnail_indices]
            else:
                points = view_data
                thumbnail_indices = self._indices_view

            # Calculate the point coordinates in the thumbnail data space.
            thumbnail_shape = np.clip(
                np.ceil(zoom_factor * np.array(shape[:2])).astype(int),
                1,  # smallest side should be 1 pixel wide
                self._thumbnail_shape[:2],
            )
            coords = np.floor(
                (points[:, -2:] - min_vals[-2:] + 0.5) * zoom_factor
            ).astype(int)
            coords = np.clip(coords, 0, thumbnail_shape - 1)

            # Draw single pixel points in the colormapped thumbnail.
            colormapped = np.zeros(tuple(thumbnail_shape) + (4,))
            colormapped[..., 3] = 1
            colors = self._face.colors[thumbnail_indices]
            colormapped[coords[:, 0], coords[:, 1]] = colors

        colormapped[..., 3] *= self.opacity
        self.thumbnail = colormapped

    def add(self, coord):
        """Adds point at coordinate.

        Parameters
        ----------
        coord : sequence of indices to add point at
        """
        self.data = np.append(self.data, np.atleast_2d(coord), axis=0)

    def remove_selected(self):
        """Removes selected points if any."""
        index = list(self.selected_data)
        index.sort()
        if len(index):
            self._shown = np.delete(self._shown, index, axis=0)
            self._size = np.delete(self._size, index, axis=0)
            self._edge_width = np.delete(self._edge_width, index, axis=0)
            with self._edge.events.blocker_all():
                self._edge._remove(indices_to_remove=index)
            with self._face.events.blocker_all():
                self._face._remove(indices_to_remove=index)
            self._feature_table.remove(index)
            self.text.remove(index)
            if self._value in self.selected_data:
                self._value = None
            else:
                if self._value is not None:
                    # update the index of self._value to account for the
                    # data being removed
                    indices_removed = np.array(index) < self._value
                    offset = np.sum(indices_removed)
                    self._value -= offset
                    self._value_stored -= offset

            self.data = np.delete(self.data, index, axis=0)
            self.selected_data = set()

    def _move(
        self,
        selection_indices: Sequence[int],
        position: Sequence[Union[int, float]],
    ) -> None:
        """Move points relative to drag start location.

        Parameters
        ----------
        selection_indices : Sequence[int]
            Integer indices of points to move in self.data
        position : tuple
            Position to move points to in data coordinates.
        """
        if len(selection_indices) > 0:
            selection_indices = list(selection_indices)
            disp = list(self._slice_input.displayed)
            self._set_drag_start(selection_indices, position)
            center = self.data[np.ix_(selection_indices, disp)].mean(axis=0)
            shift = np.array(position)[disp] - center - self._drag_start
            self.data[np.ix_(selection_indices, disp)] = (
                self.data[np.ix_(selection_indices, disp)] + shift
            )
            self.refresh()
        self.events.data(value=self.data)

    def _set_drag_start(
        self,
        selection_indices: Sequence[int],
        position: Sequence[Union[int, float]],
        center_by_data: bool = True,
    ) -> None:
        """Store the initial position at the start of a drag event.

        Parameters
        ----------
        selection_indices : set of int
            integer indices of selected data used to index into self.data
        position : Sequence of numbers
            position of the drag start in data coordinates.
        center_by_data : bool
            Center the drag start based on the selected data.
            Used for modifier drag_box selection.
        """
        selection_indices = list(selection_indices)
        dims_displayed = list(self._slice_input.displayed)
        if self._drag_start is None:
            self._drag_start = np.array(position, dtype=float)[dims_displayed]
            if len(selection_indices) > 0 and center_by_data:
                center = self.data[
                    np.ix_(selection_indices, dims_displayed)
                ].mean(axis=0)
                self._drag_start -= center

    def _paste_data(self):
        """Paste any point from clipboard and select them."""
        npoints = len(self._view_data)
        totpoints = len(self.data)

        if len(self._clipboard.keys()) > 0:
            not_disp = self._slice_input.not_displayed
            data = deepcopy(self._clipboard['data'])
            offset = [
                self._slice_indices[i] - self._clipboard['indices'][i]
                for i in not_disp
            ]
            data[:, not_disp] = data[:, not_disp] + np.array(offset)
            self._data = np.append(self.data, data, axis=0)
            self._shown = np.append(
                self.shown, deepcopy(self._clipboard['shown']), axis=0
            )
            self._size = np.append(
                self.size, deepcopy(self._clipboard['size']), axis=0
            )

            self._feature_table.append(self._clipboard['features'])

            self.text._paste(**self._clipboard['text'])

            self._edge_width = np.append(
                self.edge_width,
                deepcopy(self._clipboard['edge_width']),
                axis=0,
            )
            self._edge._paste(
                colors=self._clipboard['edge_color'],
                properties=_features_to_properties(
                    self._clipboard['features']
                ),
            )
            self._face._paste(
                colors=self._clipboard['face_color'],
                properties=_features_to_properties(
                    self._clipboard['features']
                ),
            )

            self._selected_view = list(
                range(npoints, npoints + len(self._clipboard['data']))
            )
            self._selected_data = set(
                range(totpoints, totpoints + len(self._clipboard['data']))
            )
            self.refresh()

    def _copy_data(self):
        """Copy selected points to clipboard."""
        if len(self.selected_data) > 0:
            index = list(self.selected_data)
            self._clipboard = {
                'data': deepcopy(self.data[index]),
                'edge_color': deepcopy(self.edge_color[index]),
                'face_color': deepcopy(self.face_color[index]),
                'shown': deepcopy(self.shown[index]),
                'size': deepcopy(self.size[index]),
                'edge_width': deepcopy(self.edge_width[index]),
                'features': deepcopy(self.features.iloc[index]),
                'indices': self._slice_indices,
                'text': self.text._copy(index),
            }
        else:
            self._clipboard = {}

    def to_mask(
        self,
        *,
        shape: tuple,
        data_to_world: Optional[Affine] = None,
        isotropic_output: bool = True,
    ):
        """Return a binary mask array of all the points as balls.

        Parameters
        ----------
        shape : tuple
            The shape of the mask to be generated.
        data_to_world : Optional[Affine]
            The data-to-world transform of the output mask image. This likely comes from a reference image.
            If None, then this is the same as this layer's data-to-world transform.
        isotropic_output : bool
            If True, then force the output mask to always contain isotropic balls in data/pixel coordinates.
            Otherwise, allow the anisotropy in the data-to-world transform to squash the balls in certain dimensions.
            By default this is True, but you should set it to False if you are going to create a napari image
            layer from the result with the same data-to-world transform and want the visualized balls to be
            roughly isotropic.

        Returns
        -------
        np.ndarray
            The output binary mask array of the given shape containing this layer's points as balls.
        """
        if data_to_world is None:
            data_to_world = self._data_to_world
        mask = np.zeros(shape, dtype=bool)
        mask_world_to_data = data_to_world.inverse
        points_data_to_mask_data = self._data_to_world.compose(
            mask_world_to_data
        )
        points_in_mask_data_coords = np.atleast_2d(
            points_data_to_mask_data(self.data)
        )

        # Calculating the radii of the output points in the mask is complex.

        # Points.size tells the size of the points in pixels in each dimension,
        # so we take the arithmetic mean across dimensions to define a scalar size
        # per point, which is consistent with visualization.
        mean_radii = np.mean(self.size, axis=1, keepdims=True) / 2

        # Scale each radius by the geometric mean scale of the Points layer to
        # keep the balls isotropic when visualized in world coordinates.
        # Then scale each radius by the scale of the output image mask
        # using the geometric mean if isotropic output is desired.
        # The geometric means are used instead of the arithmetic mean
        # to maintain the volume scaling factor of the transforms.
        point_data_to_world_scale = gmean(np.abs(self._data_to_world.scale))
        mask_world_to_data_scale = (
            gmean(np.abs(mask_world_to_data.scale))
            if isotropic_output
            else np.abs(mask_world_to_data.scale)
        )
        radii_scale = point_data_to_world_scale * mask_world_to_data_scale

        output_data_radii = mean_radii * np.atleast_2d(radii_scale)

        for coords, radii in zip(
            points_in_mask_data_coords, output_data_radii
        ):
            # Define a minimal set of coordinates where the mask could be present
            # by defining an inclusive lower and exclusive upper bound for each dimension.
            lower_coords = np.maximum(np.floor(coords - radii), 0).astype(int)
            upper_coords = np.minimum(
                np.ceil(coords + radii) + 1, shape
            ).astype(int)
            # Generate every possible coordinate within the bounds defined above
            # in a grid of size D1 x D2 x ... x Dd x D (e.g. for D=2, this might be 4x5x2).
            submask_coords = [
                range(lower_coords[i], upper_coords[i])
                for i in range(self.ndim)
            ]
            submask_grids = np.stack(
                np.meshgrid(*submask_coords, copy=False, indexing='ij'),
                axis=-1,
            )
            # Update the mask coordinates based on the normalized square distance
            # using a logical or to maintain any existing positive mask locations.
            normalized_square_distances = np.sum(
                ((submask_grids - coords) / radii) ** 2, axis=-1
            )
            mask[np.ix_(*submask_coords)] |= normalized_square_distances <= 1
        return mask

    def get_status(
        self,
        position: Optional[Tuple] = None,
        *,
        view_direction: Optional[np.ndarray] = None,
        dims_displayed: Optional[List[int]] = None,
        world: bool = False,
    ) -> dict:
        """Status message information of the data at a coordinate position.

        # Parameters
        # ----------
        # position : tuple
        #     Position in either data or world coordinates.
        # view_direction : Optional[np.ndarray]
        #     A unit vector giving the direction of the ray in nD world coordinates.
        #     The default value is None.
        # dims_displayed : Optional[List[int]]
        #     A list of the dimensions currently being displayed in the viewer.
        #     The default value is None.
        # world : bool
        #     If True the position is taken to be in world coordinates
        #     and converted into data coordinates. False by default.

        # Returns
        # -------
        # source_info : dict
        #     Dict containing information that can be used in a status update.
        #"""
        if position is not None:
            value = self.get_value(
                position,
                view_direction=view_direction,
                dims_displayed=dims_displayed,
                world=world,
            )
        else:
            value = None

        source_info = self._get_source_info()
        source_info['coordinates'] = generate_layer_coords_status(
            position[-self.ndim :], value
        )

        # if this points layer has properties
        properties = self._get_properties(
            position,
            view_direction=view_direction,
            dims_displayed=dims_displayed,
            world=world,
        )
        if properties:
            source_info['coordinates'] += "; " + ", ".join(properties)

        return source_info

    def _get_tooltip_text(
        self,
        position,
        *,
        view_direction: Optional[np.ndarray] = None,
        dims_displayed: Optional[List[int]] = None,
        world: bool = False,
    ):
        """
        tooltip message of the data at a coordinate position.

        Parameters
        ----------
        position : tuple
            Position in either data or world coordinates.
        view_direction : Optional[np.ndarray]
            A unit vector giving the direction of the ray in nD world coordinates.
            The default value is None.
        dims_displayed : Optional[List[int]]
            A list of the dimensions currently being displayed in the viewer.
            The default value is None.
        world : bool
            If True the position is taken to be in world coordinates
            and converted into data coordinates. False by default.

        Returns
        -------
        msg : string
            String containing a message that can be used as a tooltip.
        """
        return "\n".join(
            self._get_properties(
                position,
                view_direction=view_direction,
                dims_displayed=dims_displayed,
                world=world,
            )
        )

    def _get_properties(
        self,
        position,
        *,
        view_direction: Optional[np.ndarray] = None,
        dims_displayed: Optional[List[int]] = None,
        world: bool = False,
    ) -> list:
        if self.features.shape[1] == 0:
            return []

        value = self.get_value(
            position,
            view_direction=view_direction,
            dims_displayed=dims_displayed,
            world=world,
        )
        # if the cursor is not outside the image or on the background
        if value is None or value > self.data.shape[0]:
            return []

        return [
            f'{k}: {v[value]}'
            for k, v in self.features.items()
            if k != 'index'
            and len(v) > value
            and v[value] is not None
            and not (isinstance(v[value], float) and np.isnan(v[value]))
        ]<|MERGE_RESOLUTION|>--- conflicted
+++ resolved
@@ -8,33 +8,12 @@
 import pandas as pd
 from scipy.stats import gmean
 
-<<<<<<< HEAD
-from ...utils.colormaps import Colormap, ValidColormapArg
-from ...utils.colormaps.standardize_color import hex_to_name, rgb_to_hex
-from ...utils.events import Event
-from ...utils.events.custom_types import Array
-from ...utils.geometry import project_points_onto_plane, rotate_points
-from ...utils.status_messages import generate_layer_coords_status
-from ...utils.transforms import Affine
-from ...utils.translations import trans
-from ..base import Layer, no_op
-from ..utils._color_manager_constants import ColorMode
-from ..utils._slice_input import _SliceInput
-from ..utils.color_manager import ColorManager
-from ..utils.color_transformations import ColorType
-from ..utils.interactivity_utils import displayed_plane_from_nd_line_segment
-from ..utils.layer_utils import (
-    _features_to_properties,
-    _FeatureTable,
-    _unique_element,
-=======
 from napari.layers.base import Layer, no_op
 from napari.layers.points._points_constants import (
     SYMBOL_ALIAS,
     Mode,
     Shading,
     Symbol,
->>>>>>> 87b2ab92
 )
 from napari.layers.points._points_mouse_bindings import add, highlight, select
 from napari.layers.points._points_utils import (
@@ -43,9 +22,6 @@
     fix_data_points,
     points_to_squares,
 )
-<<<<<<< HEAD
-from ._slice import _PointSliceRequest, _PointSliceResponse
-=======
 from napari.layers.utils._color_manager_constants import ColorMode
 from napari.layers.utils.color_manager import ColorManager
 from napari.layers.utils.color_transformations import ColorType
@@ -66,7 +42,6 @@
 from napari.utils.status_messages import generate_layer_coords_status
 from napari.utils.transforms import Affine
 from napari.utils.translations import trans
->>>>>>> 87b2ab92
 
 DEFAULT_COLOR_CYCLE = np.array([[1, 0, 1, 1], [0, 1, 0, 1]])
 
