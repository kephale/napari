import numpy as np
import pytest
from _mandelbrot_vizarr import add_progressive_loading_image
from numpy.testing import assert_array_equal, assert_raises

import napari
from napari.experimental import _progressive_loading
from napari.experimental._progressive_loading import get_chunk
from napari.experimental._progressive_loading_datasets import (
    MandlebrotStore,
    mandelbrot_dataset,
)


@pytest.fixture(
        params=[
            8, 
            14,
        ]
)
def max_level(request):
    """Parameterized fixture that supplies a max_level for testing.

    Parameters
    ----------
    request : _pytest.fixtures.SubRequest
        The pytest request object

    Returns
    -------
    int
        max_level for mandelbrot datasets
    """
    return request.param

@pytest.fixture
def mandelbrot_arrays(max_level):
    large_image = mandelbrot_dataset(max_levels=max_level)
    multiscale_img = large_image["arrays"]
    return multiscale_img

def test_add_progressive_loading_image(mandelbrot_arrays):
    viewer = napari.Viewer()
    add_progressive_loading_image(mandelbrot_arrays, viewer=viewer)


def test_add_progressive_loading_image_zoom_in(mandelbrot_arrays):
    viewer = napari.Viewer()
    viewer.camera.zoom = 0.0001
    add_progressive_loading_image(mandelbrot_arrays, viewer=viewer)
    viewer.camera.zoom = 0.001
    

def test_add_progressive_loading_image_zoom_out(mandelbrot_arrays):
    viewer = napari.Viewer()
    viewer.camera.zoom = 0.001
    add_progressive_loading_image(mandelbrot_arrays, viewer=viewer)
    viewer.camera.zoom = 0.0001

# TODO test for nothing visible on initial load and for nothing visible after camera movement
def test_add_progressive_loading_image_no_visible(mandelbrot_arrays):
    viewer = napari.Viewer()
    non_visible_center = (0.0, -3242614, -9247091)
    start_zoom = 0.00005

    add_progressive_loading_image(mandelbrot_arrays, viewer=viewer)
    viewer.camera.zoom = start_zoom
    viewer.camera.center = non_visible_center


def test_add_progressive_loading_image_zoom_before_load(mandelbrot_arrays):
    # TODO fails for max_levels=8
    viewer = napari.Viewer()
    start_center = (0.0, 4194303.5, 4194303.5)
    non_visible_center = (0.0, -3242614, -9247091)
    start_zoom = 0.00005
    viewer.camera.zoom = start_zoom
    viewer.camera.center = non_visible_center
    add_progressive_loading_image(mandelbrot_arrays, viewer=viewer)
    
def test_MultiScaleVirtualData_set_interval(mandelbrot_arrays):
    # viewer = napari.Viewer()
    # multi_data = _progressive_loading.MultiScaleVirtualData(mandelbrot_arrays)
    # # add_progressive_loading_image(mandelbrot_arrays, viewer=viewer)
    
    # # prev_max_coord = multi_data._max_coord
    # # prev_min_coord = multi_data._min_coord

    # # pan to reset coords
    # coords = tuple([
    #     slice(0, 1024, None),
    #     slice(0, 1024, None)
    # ])
    # # coords = tuple([
    # #     slice(0, 673, None),
    # #     slice(0, 0, None)
    # # ])
    # # coords = tuple([
    # #     slice(0, 1346, None),
    # #     slice(0, 0, None)
    # # ])
    # min_coord = [0]
    # max_coord = [1]
    # multi_data.set_interval(min_coord, max_coord)
    # TODO still working on this
    pass


def test_chunk_slices_0_1024(mandelbrot_arrays, max_level):
    scale = max_level - 1
    vdata = _progressive_loading.VirtualData(mandelbrot_arrays[scale], scale=scale)
    data_interval = np.array([[0, 0], [1024, 1024]])
    chunk_keys = _progressive_loading.chunk_slices(vdata, ndim=2, interval=data_interval)
    dims = len(vdata.array.shape)

    result = [
        [slice(0, 512, None), slice(512, 1024, None)],
        [slice(0, 512, None), slice(512, 1024, None)],
    ]
    assert len(chunk_keys) == dims
    assert chunk_keys == result

def test_chunk_slices_512_1024(mandelbrot_arrays, max_level):
    scale = max_level - 1
    vdata = _progressive_loading.VirtualData(mandelbrot_arrays[scale], scale=scale)
    data_interval = np.array([[512, 512], [1024, 1024]])
    chunk_keys = _progressive_loading.chunk_slices(vdata, ndim=2, interval=data_interval)
    dims = len(vdata.array.shape)

    result = [
        [slice(512, 1024, None)],
        [slice(512, 1024, None)],
    ]
    assert len(chunk_keys) == dims
    assert chunk_keys == result

def test_chunk_slices_600_1024(mandelbrot_arrays, max_level):
    scale = max_level - 1
    vdata = _progressive_loading.VirtualData(mandelbrot_arrays[scale], scale=scale)
    data_interval = np.array([[600, 512], [600, 1024]])
    chunk_keys = _progressive_loading.chunk_slices(vdata, ndim=2, interval=data_interval)
    dims = len(vdata.array.shape)

    result = [
        [slice(512, 1024, None)],
        [slice(512, 1024, None)],
    ]
    assert len(chunk_keys) == dims
    assert chunk_keys == result


def test_virtualdata_init(mandelbrot_arrays, max_level):
    scale = max_level - 1
    _progressive_loading.VirtualData(mandelbrot_arrays[scale], scale=scale)


def test_virtualdata_set_interval(mandelbrot_arrays, max_level):
    scale = max_level - 1
    vdata = _progressive_loading.VirtualData(mandelbrot_arrays[scale], scale=scale)
    coords = (slice(512, 1024, None), slice(512, 1024, None))
    vdata.set_interval(coords)

    min_coord = [st.start for st in coords]
    max_coord = [st.stop for st in coords]
    assert vdata._min_coord == min_coord
    assert vdata._max_coord == max_coord

def test_virtualdata_hyperslice_reuse(mandelbrot_arrays, max_level):
    scale = max_level - 1
    vdata = _progressive_loading.VirtualData(mandelbrot_arrays[scale], scale=scale)
    coords = (slice(0, 1024, None), slice(0, 1024, None))
    vdata.set_interval(coords)
    first_hyperslice = vdata.hyperslice
    vdata.set_interval(coords)
    second_hyperslice = vdata.hyperslice
    assert_array_equal(first_hyperslice, second_hyperslice)


def test_virtualdata_hyperslice(mandelbrot_arrays, max_level):
    scale = max_level - 1
    vdata = _progressive_loading.VirtualData(mandelbrot_arrays[scale], scale=scale)
    coords = (slice(0, 1024, None), slice(0, 1024, None))
    vdata.set_interval(coords)
    first_hyperslice = vdata.hyperslice
    coords = (slice(512, 1024, None), slice(512, 1024, None))
    vdata.set_interval(coords)
    second_hyperslice = vdata.hyperslice
    assert_raises(AssertionError, assert_array_equal, first_hyperslice, second_hyperslice)


def test_multiscalevirtualdata_init(mandelbrot_arrays):
    mvdata = _progressive_loading.MultiScaleVirtualData(mandelbrot_arrays)
    assert isinstance(mvdata, _progressive_loading.MultiScaleVirtualData)


@pytest.mark.parametrize('max_level', [8, 14])
def test_MandlebrotStore(max_level):
    MandlebrotStore(
        levels=max_level, tilesize=512, compressor=None, maxiter=255
    )

<<<<<<< HEAD
def test_get_and_process_chunk_2D():
    large_image = mandelbrot_dataset(max_levels=14)
    mandelbrot_arrays = large_image["arrays"]
=======
def test_get_chunk(mandelbrot_arrays):
>>>>>>> b29f3ed4
    scale = 12
    virtual_data = _progressive_loading.VirtualData(mandelbrot_arrays[scale], scale=scale)
    chunk_slice = (slice(1024, 1536, None), slice(512, 1024, None))

    chunk_widths = (chunk_slice[0].stop - chunk_slice[0].start, chunk_slice[1].stop - chunk_slice[1].start)
    real_array = get_chunk(chunk_slice, array=virtual_data)

    assert chunk_widths == real_array.shape


if __name__ == "__main__":
    viewer = napari.Viewer()
    large_image = mandelbrot_dataset(max_levels=14)
    mandelbrot_arrays = large_image["arrays"]

    # scale = 7
    # vdata = _progressive_loading.VirtualData(mandelbrot_arrays[scale], scale=scale)

    start_center = (0.0, 4194303.5, 4194303.5)
    non_visible_center = (0.0, -3242614, -9247091)
    start_zoom = 0.00005
    viewer.camera.zoom = start_zoom
    viewer.camera.center = non_visible_center
    add_progressive_loading_image(mandelbrot_arrays, viewer=viewer)<|MERGE_RESOLUTION|>--- conflicted
+++ resolved
@@ -199,13 +199,7 @@
         levels=max_level, tilesize=512, compressor=None, maxiter=255
     )
 
-<<<<<<< HEAD
-def test_get_and_process_chunk_2D():
-    large_image = mandelbrot_dataset(max_levels=14)
-    mandelbrot_arrays = large_image["arrays"]
-=======
 def test_get_chunk(mandelbrot_arrays):
->>>>>>> b29f3ed4
     scale = 12
     virtual_data = _progressive_loading.VirtualData(mandelbrot_arrays[scale], scale=scale)
     chunk_slice = (slice(1024, 1536, None), slice(512, 1024, None))
