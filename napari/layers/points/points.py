--- conflicted
+++ resolved
@@ -2289,9 +2289,6 @@
                 ((submask_grids - coords) / radii) ** 2, axis=-1
             )
             mask[np.ix_(*submask_coords)] |= normalized_square_distances <= 1
-<<<<<<< HEAD
-        return mask
-=======
         return mask
 
     def get_status(
@@ -2417,5 +2414,4 @@
             and len(v) > value
             and v[value] is not None
             and not (isinstance(v[value], float) and np.isnan(v[value]))
-        ]
->>>>>>> 392c4bd9
+        ]